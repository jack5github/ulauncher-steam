"""
This module contains functions for building and saving the Steam extension cache. The cache dictionary is saved to a JSON file named "cache.json" in the extension directory.
"""

from const import DIR_SEP, EXTENSION_PATH, get_logger
from datetime import datetime, timedelta
from logging import Logger
from os import makedirs, remove
from os.path import isdir, isfile
from typing import Any, Callable, Literal
from urllib.error import HTTPError
from urllib.request import urlretrieve

log: Logger = get_logger(__name__)


def download_steam_app_icon(app_id: int, icon_hash: str) -> None:
    """
    Downloads the Steam icon for the given app ID and hash and saves it to the images/apps folder.

    Args:
        appid (int): The ID of the Steam app.
        icon_hash (str): The hash of the icon of the Steam app.
    """
    app_images_path: str = f"{EXTENSION_PATH}images{DIR_SEP}apps{DIR_SEP}"
    if not isdir(app_images_path):
        makedirs(app_images_path)
    elif isfile(f"{app_images_path}{app_id}.jpg"):
        log.debug(f"Skipping download of Steam icon for app ID {app_id}")
        return
    icon_url: str = (
        f"http://media.steampowered.com/steamcommunity/public/images/apps/{app_id}/{icon_hash}.jpg"
    )
    try:
        urlretrieve(icon_url, f"{app_images_path}{app_id}.jpg")
    except HTTPError:
        log.warning(
            f"Failed to download Steam icon for app ID {app_id} at '{icon_url}'",
            exc_info=True,
        )


def download_steam_friend_icon(steamid64: int, icon_hash: str) -> None:
    """
    Downloads the Steam icon for the given steamID64 and hash and saves it to the images/friends folder.

    Args:
        steamid64 (int): The steamID64 of the Steam friend.
        icon_hash (str): The hash of the icon of the Steam friend.
    """
    friend_images_path: str = f"{EXTENSION_PATH}images{DIR_SEP}friends{DIR_SEP}"
    if not isdir(friend_images_path):
        makedirs(friend_images_path)
    elif isfile(f"{friend_images_path}{steamid64}.jpg"):
        log.debug(f"Skipping download of Steam icon for steamID64 {steamid64}")
        return
    icon_url: str = f"http://avatars.steamstatic.com/{icon_hash}_full.jpg"
    try:
        urlretrieve(icon_url, f"{friend_images_path}{steamid64}.jpg")
    except HTTPError:
        log.warning(
            f"Failed to download Steam icon for steamID64 {steamid64} at '{icon_url}'",
            exc_info=True,
        )


def load_cache() -> dict[str, Any]:
    """
    Loads the cache dictionary from its JSON file. If the file does not exist or an error occurs, an empty dictionary is returned.

    Returns:
        dict[str, Any]: The cache dictionary.
    """
    from json import loads as json_loads

    cache: dict[str, Any] = {}
    if isfile(f"{EXTENSION_PATH}cache.json"):
        log.debug("Loading cache.json")
        try:
            with open(f"{EXTENSION_PATH}cache.json", "r", encoding="utf-8") as f:
                cache = json_loads(f.read())
            log.debug("cache.json loaded")
        except Exception:
            log.error("Failed to read cache.json", exc_info=True)
    else:
        log.warning("cache.json does not exist")
    return cache


def get_blacklist(
    type: Literal["app", "friend"], preferences: dict[str, Any]
) -> list[int]:
    """
    Returns a list of IDs from the specified blacklist property in the preferences dictionary, provided they are integers separated by commas.

    Args:
        type (Literal["app", "friend"]): The type of blacklist to retrieve.
        preferences (dict[str, Any]): The preferences dictionary.

    Returns:
        list[int]: The blacklisted IDs.
    """
    blacklist_str: str = preferences[f"{type.upper()}_BLACKLIST"].strip()
    if blacklist_str != "":
        blacklist_str_list: list[str] = blacklist_str.split(",")
        try:
            return [int(id.strip()) for id in blacklist_str_list]
        except Exception:
            log.error(
                f"Failed to parse {type} blacklist value '{blacklist_str}'",
                exc_info=True,
            )
    return []


def str_to_timedelta(string: str) -> timedelta:
    """
    Converts a string to a timedelta object, using regex to parse time units. The string can contain the following units: y, mo, w, d, h, m, s, ms, us. If the string has no units, the timedelta will be 0.

    Args:
        string (str): The string to convert.

    Returns:
        timedelta: The timedelta object.
    """
    from re import findall as re_findall

    if string == "":
        return timedelta(0)
    time_strings: list[str] = re_findall(
        r"-?[0-9]+(?:\.[0-9]+)?(?:y|mo|w|d|h|m|s|ms|us)(?![a-z])", string
    )
    years: float = 0
    months: float = 0
    weeks: float = 0
    days: float = 0
    hours: float = 0
    minutes: float = 0
    seconds: float = 0
    milliseconds: float = 0
    microseconds: float = 0
    for time_string in time_strings:
        if time_string.endswith("y"):
            years += float(time_string[:-1])
        elif time_string.endswith("mo"):
            months += float(time_string[:-2])
        elif time_string.endswith("w"):
            weeks += float(time_string[:-1])
        elif time_string.endswith("d"):
            days += float(time_string[:-1])
        elif time_string.endswith("h"):
            hours += float(time_string[:-1])
        elif time_string.endswith("m"):
            minutes += float(time_string[:-1])
        elif time_string.endswith("ms"):
            milliseconds += float(time_string[:-2])
        elif time_string.endswith("us"):
            microseconds += float(time_string[:-2])
        elif time_string.endswith("s"):  # After "ms" and "us" to avoid errors
            seconds += float(time_string[:-1])
        else:
            log.warning(
                f"Invalid time unit '{time_string}' in '{string}', accepted units: y, mo, w, d, h, m, s, ms, us"
            )
    return timedelta(
        weeks=weeks,
        days=(years * 365) + (months * 30) + days,
        hours=hours,
        minutes=minutes,
        seconds=seconds,
        milliseconds=milliseconds,
        microseconds=microseconds,
    )


def ensure_dict_key_is_dict(dictionary: dict, key: Any) -> tuple[dict, bool]:
    """
    Ensures that the given key exists in the dictionary and is a dictionary. If the key does not exist or is not a dictionary, it is created and initialised as an empty dictionary.

    Args:
        dictionary (dict): The dictionary to check.
        key (Any): The key to check.

    Returns:
        tuple[dict, bool]: The dictionary at the given key, and a boolean that is True if the key existed and was a dictionary, or False if otherwise.
    """
    if key in dictionary.keys() and isinstance(dictionary[key], dict):
        return dictionary[key], True
    dictionary[key] = {}
    return dictionary[key], False


def get_steam_folders(preferences: dict[str, Any]) -> list[str]:
    """
    Returns a list of Steam folders from the preferences dictionary, removing any that do not contain a "steamapps" folder. The first of these folders is assumed to include a "userdata" folder.

    Args:
        preferences (dict[str, Any]): The preferences dictionary.

    Returns:
        list[str]: The list of Steam folders.
    """
    folders_str: str = preferences["STEAM_FOLDERS"].strip()
    folders: list[str] = folders_str.split(",")
    for i in reversed(range(len(folders))):
        if not folders[i].endswith(DIR_SEP):
            folders[i] += DIR_SEP
        if not isdir(folders[i]):
            log.warning(f"Steam folder '{folders[i]}' is not a folder")
            folders.pop(i)
            continue
        if not isdir(f"{folders[i]}{DIR_SEP}steamapps{DIR_SEP}"):
            log.warning(
                f"Steam folder '{folders[i]}' does not contain a 'steamapps' folder"
            )
            folders.pop(i)
    return folders


def datetime_to_timestamp(dt: datetime | None = None) -> int:
    """
    Converts a datetime object to an integer timestamp.

    Args:
        dt (datetime | None, optional): The datetime object to convert. If this is None, the current datetime is used. Defaults to None.

    Returns:
        int: The timestamp of the datetime object.
    """
    from math import floor

    if dt is None:
        dt = datetime.now()
    return floor(dt.timestamp())


def merge_dictionaries(
    source: dict[str, Any],
    update: dict[str, Any],
    del_if_none: list[str] = [],
    rules: dict[str, Callable[[Any | None, Any], Any | None]] = {},
) -> None:
    """
    Merges the update dictionary into the source dictionary, using the rules dictionary to determine how to merge each key if they are provided.

    Args:
        source (dict[str, Any]): The source dictionary to merge into.
        update (dict[str, Any]): The dictionary to merge into the source dictionary. None values will be ignored.
        del_if_none (list[str], optional): A list of keys to delete from the source dictionary if they have no value in the update dictionary. Defaults to [].
        rules (dict[str, Callable[[Any | None, Any], Any | None]], optional): The rules dictionary to determine how to merge each key. Each value of this dictionary is a function that takes two arguments, the old value and the new value, and returns either the new value to use or None if the key should not be set. Defaults to {}.
    """
    for key in del_if_none:
        if key in source.keys() and (key not in update.keys() or update[key] is None):
            del source[key]
<<<<<<< HEAD
    for key, value in update.keys():
=======
    for key, value in update.items():
>>>>>>> dda0050f
        if key not in rules.keys():
            if value is not None:
                source[key] = value
            continue
<<<<<<< HEAD
=======
        if key not in source.keys():
            continue
>>>>>>> dda0050f
        new_value: Any = rules[key](source[key], value)
        if new_value is not None:
            source[key] = new_value


def save_cache(cache: dict[str, Any], preferences: dict[str, Any]) -> None:
    """
    Saves the updated cache dictionary to its JSON file.

    Args:
        cache (dict[str, Any]): The updated cache dictionary.
        preferences (dict[str, Any]): The preferences dictionary.
    """
    from json import dumps as json_dumps

    log.debug("Saving cache.json")
    try:
        with open(f"{EXTENSION_PATH}cache.json", "w", encoding="utf-8") as f:
            f.write(
                json_dumps(
                    cache,
                    indent=(
                        int(preferences["CACHE_INDENT"])
                        if "CACHE_INDENT" in preferences.keys()
                        and preferences["CACHE_INDENT"] != ""
                        else None
                    ),
                )
            )
        log.debug("Saved cache.json")
    except Exception:
        log.error(f"Failed to save cache.json: {cache}", exc_info=True)


def clear_cache() -> None:
    """
    Clears the cache of the Steam extension.
    """
    log.debug("Deleting cache.json")
    remove(f"{EXTENSION_PATH}cache.json")


def clear_images() -> None:
    """
    Clears the app and friend images downloaded by the Steam extension.
    """
    from shutil import rmtree

    log.debug("Deleting downloaded images")
    rmtree(f"{EXTENSION_PATH}images{DIR_SEP}apps{DIR_SEP}", ignore_errors=True)
    rmtree(f"{EXTENSION_PATH}images{DIR_SEP}friends{DIR_SEP}", ignore_errors=True)


# TODO: Convert this function to be asynchronous so that searches are not blocked
def build_cache(preferences: dict[str, Any], force: bool = False) -> None:
    """
    Builds the Steam extension cache, saving it to cache.json. This includes non-Steam apps, installed Steam apps and owned Steam apps.

    Args:
        preferences (dict[str, Any]): The preferences dictionary.
        force (bool, optional): Whether to force a rebuild of all parts of the cache, regardless of whether enough time has passed for each. Defaults to False.
    """
    from const import check_required_preferences
    from get import (
        get_installed_steam_apps,
        get_non_steam_apps,
        get_owned_steam_apps,
        get_state_or_city_codes,
        get_steam_friends_info,
        get_steam_friends_list,
        get_steamid64,
        InstalledSteamApp,
        NonSteamApp,
        OwnedSteamApp,
        SteamFriendFromList,
        SteamFriendInfo,
    )

    check_required_preferences(preferences)
    log.info("Building Steam extension cache")
    cache: dict[str, Any] = load_cache()
    log.debug("Getting blacklists from preferences")
    app_blacklist: list[int] = get_blacklist("app", preferences)
    friend_blacklist: list[int] = get_blacklist("friend", preferences)
    log.debug("Getting delays from preferences")
    update_from_files: bool = True
    update_from_steam_api: bool = True
    if "extension" not in cache.keys():
        log.warning("'extension' key not found in cache.json")
    elif not isinstance(cache["extension"], dict):
        log.warning("cache.json key 'extension' is not a dictionary")
    elif not force:

        def compare_last_updated(key: str) -> bool:
            if key not in cache["extension"].keys():
                log.warning(
                    f"cache.json key 'extension' does not contain property '{key}'"
                )
                return True
            updated_last: datetime = datetime.min
            try:
                updated_last = datetime.fromtimestamp(cache["extension"][key])
            except Exception:
                log.warning(
                    f"Failed to parse 'extension' key '{key}' timestamp '{cache['extension'][key]}'",
                    exc_info=True,
                )
            wait_time: timedelta = str_to_timedelta(
                preferences[f"UPDATE_{key.replace("Api", "_Api").upper()}"]
            )
            if updated_last + wait_time < datetime.now():
                log.debug(
                    f"{key.replace('_', ' ').capitalize()} cache is outdated, updating"
                )
                return True
            log.debug(f"{key.replace('_', ' ').capitalize()} cache is up to date")
            return False

        update_from_files = compare_last_updated("files")
        update_from_steam_api = compare_last_updated("steamApi")
    ensure_dict_key_is_dict(cache, "extension")
    if update_from_files or force:
        steam_folders: list[str] = get_steam_folders(preferences)
        from_files_updated: bool = False

        def return_launches(
            old_launched: int | str | None, new_launched: datetime | None
        ) -> int | str | None:
            """
            Returns the launched integer or string to be added to the cache for an app, based on its launch time from the app info in comparison to the cache values.

            Args:
                old_launched (int | str | None): The cached launched integer or string for the app. If a string, includes the number of times the app has been launched.
                new_launched (int | None): The new launched integer for the app.

            Returns:
                int | str | None: The launched integer or string to be added to the cache for the app.
            """
            if old_launched is None:
                return datetime_to_timestamp(new_launched)
            if new_launched is None:
                return old_launched
            try:
                old_launched_dt: datetime = datetime.fromtimestamp(
                    int(str(old_launched).split("x")[0])
                )
                if new_launched > old_launched_dt:
                    times: int | None = (
                        int(str(old_launched).split("x")[1])
                        if len(str(old_launched).split("x")) == 2
                        else None
                    )
                    return (
                        datetime_to_timestamp(new_launched)
                        if times is None
                        else (f"{datetime_to_timestamp(new_launched)}x{times}")
                    )
            except Exception:
                log.warning(
                    f"Failed to parse 'launched' timestamp '{old_launched}'",
                    exc_info=True,
                )
            return old_launched

        for steam_folder_index, steam_folder in enumerate(steam_folders):
            if steam_folder_index == 0:
                log.info("Getting non-Steam apps from shortcuts.vdf")
                userdata_folder: str = (
                    f"{steam_folder}userdata{DIR_SEP}{preferences['STEAM_USERDATA']}{DIR_SEP}"
                )
                shortcuts_file: str = (
                    f"{steam_folder}userdata{DIR_SEP}{preferences['STEAM_USERDATA']}{DIR_SEP}config{DIR_SEP}shortcuts.vdf"
                )
                cache_app: dict[str, Any]
                if not isdir(userdata_folder):
                    log.error(
                        f"Steam userdata ID '{preferences['STEAM_USERDATA']}' is invalid as folder path '{userdata_folder}' is invalid"
                    )
                elif not isfile(shortcuts_file):
                    log.error(
                        f"Steam shortcuts file '{shortcuts_file}' unexpectedly not found"
                    )
                else:
                    non_steam_apps: dict[int, NonSteamApp] = {}
                    try:
                        non_steam_apps = get_non_steam_apps(
                            shortcuts_file, app_blacklist
                        )
                    except Exception:
                        log.error("Failed to get non-Steam apps", exc_info=True)
                    if ensure_dict_key_is_dict(cache, "nonSteam")[1]:
                        log.debug(
                            "Removing non-existent and blacklisted non-Steam apps"
                        )
                        for app_id in list(cache["nonSteam"].keys()):
                            if (
                                int(app_id) not in non_steam_apps.keys()
                                or int(app_id) in app_blacklist
                            ):
                                del cache["nonSteam"][app_id]
                                from_files_updated = True
                    for app_id, app_info in non_steam_apps.items():
                        cache_app = ensure_dict_key_is_dict(
                            cache["nonSteam"], str(app_id)
                        )[0]
                        merge_dictionaries(
                            cache_app,
                            app_info,  # type: ignore
                            del_if_none=["exe", "size"],
                            rules={
                                "launched": lambda old_launched, new_launched: return_launches(
                                    old_launched, new_launched
                                )
                            },
                        )
                    from_files_updated = True
            log.info("Getting installed Steam apps from appmanifest_#.acf files")
            steamapps_folder: str = f"{steam_folder}steamapps{DIR_SEP}"
            if not isdir(steamapps_folder):
                log.error(
                    f"Steam steamapps folder path '{steamapps_folder}' unexpectedly is invalid"
                )
            else:
                installed_steam_apps: dict[int, InstalledSteamApp] = {}
                try:
                    installed_steam_apps = get_installed_steam_apps(
                        steamapps_folder, app_blacklist
                    )
                except Exception:
                    log.error("Failed to get installed Steam apps", exc_info=True)
                if ensure_dict_key_is_dict(cache, "apps")[1]:
                    log.debug("Removing 'size' key from uninstalled Steam apps")
                    for app_id in cache["apps"].keys():
                        try:
                            if (
                                int(app_id) not in installed_steam_apps.keys()
                                and isinstance(cache["apps"][app_id], dict)
                                and "size" in cache["apps"][app_id].keys()
                            ):
                                del cache["apps"][app_id]["size"]
                        except Exception:
                            log.warning(
                                f"Failed to check Steam app with ID '{app_id}', not a number"
                            )
                for app_id, app_info in installed_steam_apps.items():
                    cache_app = ensure_dict_key_is_dict(cache["apps"], str(app_id))[0]
                    merge_dictionaries(
                        cache_app,
                        app_info,  # type: ignore
                        rules={
                            "updated": lambda old_updated, new_updated: (
                                datetime_to_timestamp(new_updated)
                                if new_updated is not None
                                else old_updated
                            ),
                            "launched": lambda old_launched, new_launched: return_launches(
                                old_launched, new_launched
                            ),
                        },
                    )
                if len(installed_steam_apps) >= 1:
                    if "CACHE_SORT" in preferences.keys() and bool(
                        preferences["CACHE_SORT"]
                    ):
                        cache["apps"] = {
                            k: v
                            for k, v in sorted(
                                cache["apps"].items(), key=lambda i: int(i[0])
                            )
                        }
                    from_files_updated = True
            if from_files_updated:
                cache["extension"]["files"] = datetime_to_timestamp()
                save_cache(cache, preferences)
    if update_from_steam_api or force:
        log.debug("Checking steamID64 in cache is up to date")
        from_steam_api_updated: bool = False
        steamid64: int | None = None
        if (
            "username" not in cache["extension"].keys()
            or preferences["STEAM_USERNAME"] != cache["extension"]["username"]
            or "id" not in cache["extension"].keys()
        ):
            log.info("Getting user steamID64 from Steam API")
            steamid64 = get_steamid64(
                preferences["STEAM_API_KEY"], preferences["STEAM_USERNAME"]
            )
            if steamid64 is not None:
                cache["extension"]["username"] = preferences["STEAM_USERNAME"]
                cache["extension"]["id"] = steamid64
                from_steam_api_updated = True
        else:
            try:
                steamid64 = int(cache["extension"]["id"])
            except ValueError:
                log.error(
                    f"cache.json key 'extension' property 'id' is not a valid steamID64"
                )
        if steamid64 is None:
            log.error(
                f"Steam extension cache failed to finish building, steamID64 could not be retrieved for user '{preferences['STEAM_USERNAME']}'"
            )
            return
        if from_steam_api_updated:
            cache["extension"]["steamApi"] = datetime_to_timestamp()
            save_cache(cache, preferences)
            from_steam_api_updated = False
        log.info("Getting owned Steam apps from Steam API")
        owned_steam_apps: dict[int, OwnedSteamApp] = {}
        try:
            owned_steam_apps = get_owned_steam_apps(
                preferences["STEAM_API_KEY"], steamid64
            )
        except Exception:
            log.error("Failed to get owned Steam apps", exc_info=True)
        ensure_dict_key_is_dict(cache, "apps")
        app_icons_to_download: list[tuple[int, str]] = []
        for app_id, app_info in owned_steam_apps.items():
            cache_app = ensure_dict_key_is_dict(cache["apps"], str(app_id))[0]
            cache_app["name"] = app_info["name"]
            cache_app["playtime"] = app_info["playtime"]
            if app_info["icon_hash"] is not None:
                app_icons_to_download.append((app_id, app_info["icon_hash"]))
        if len(owned_steam_apps) >= 1:
            if "CACHE_SORT" in preferences.keys() and bool(preferences["CACHE_SORT"]):
                cache["apps"] = {
                    k: v
                    for k, v in sorted(cache["apps"].items(), key=lambda i: int(i[0]))
                }
            from_steam_api_updated = True
        if from_steam_api_updated:
            cache["extension"]["steamApi"] = datetime_to_timestamp()
            save_cache(cache, preferences)
            from_steam_api_updated = False
        log.info("Getting friends list from Steam API")
        steam_friends_list: dict[int, SteamFriendFromList] = {}
        try:
            steam_friends_list = get_steam_friends_list(
                preferences["STEAM_API_KEY"], steamid64
            )
        except Exception:
            log.error("Failed to get Steam friends list", exc_info=True)
        if ensure_dict_key_is_dict(cache, "friends")[1]:
            log.debug("Removing non-existent and blacklisted friends")
            for friend_id in list(cache["friends"].keys()):
                if (
                    int(friend_id) not in steam_friends_list.keys()
                    or int(friend_id) in friend_blacklist
                ):
                    del cache["friends"][friend_id]
                    from_steam_api_updated = True
        cache_friend: dict[str, Any]
        for friend_id, friend_info in steam_friends_list.items():
            if friend_id in friend_blacklist:
                log.debug(f"Skipping blacklisted friend ID '{friend_id}'")
                continue
            cache_friend = ensure_dict_key_is_dict(cache["friends"], str(friend_id))[0]
            cache_friend["since"] = datetime_to_timestamp(friend_info["since"])
        if len(steam_friends_list) >= 1:
            from_steam_api_updated = True
        if from_steam_api_updated:
            cache["extension"]["steamApi"] = datetime_to_timestamp()
            save_cache(cache, preferences)
            from_steam_api_updated = False
        log.info("Getting friends info from Steam API")
        steam_friends_info: dict[int, SteamFriendInfo] = {}
        try:
            steam_friends_info = get_steam_friends_info(
                preferences["STEAM_API_KEY"], list(steam_friends_list.keys())
            )
        except Exception:
            log.error("Failed to get Steam friends info", exc_info=True)
        ensure_dict_key_is_dict(cache, "countries")
        city_names_to_download: dict[str, list[str]] = {}
        for steam_friend_info in steam_friends_info.values():
            if (
                steam_friend_info["country_code"] is None
                or steam_friend_info["state_code"] is None
            ):
                continue
            if (
                steam_friend_info["country_code"] not in cache["countries"].keys()
                and steam_friend_info["country_code"]
                not in city_names_to_download.keys()
            ):
                city_names_to_download[steam_friend_info["country_code"]] = []
            ensure_dict_key_is_dict(
                cache["countries"], steam_friend_info["country_code"]
            )
            if steam_friend_info["city_code"] is None:
                continue
            if (
                steam_friend_info["state_code"]
                not in cache["countries"][steam_friend_info["country_code"]].keys()
                and steam_friend_info["state_code"]
                not in city_names_to_download[steam_friend_info["country_code"]]
            ):
                if (
                    steam_friend_info["country_code"]
                    not in city_names_to_download.keys()
                ):
                    city_names_to_download[steam_friend_info["country_code"]] = []
                city_names_to_download[steam_friend_info["country_code"]].append(
                    steam_friend_info["state_code"]
                )
        for country_code in city_names_to_download.keys():
            state_names: dict[str, str] = get_state_or_city_codes(country_code)
            for state_code, state_name in state_names.items():
                ensure_dict_key_is_dict(cache["countries"][country_code], state_code)
                cache["countries"][country_code][state_code]["name"] = state_name
            for state_code in city_names_to_download[country_code]:
                city_names: dict[str, str] = get_state_or_city_codes(
                    country_code, state_code
                )
                for city_code, city_name in city_names.items():
                    cache["countries"][country_code][state_code][city_code] = city_name
                    from_steam_api_updated = True
        if from_steam_api_updated:
            cache["extension"]["steamApi"] = datetime_to_timestamp()
            save_cache(cache, preferences)
            from_steam_api_updated = False
        friend_icons_to_download: list[tuple[int, str]] = []
        for friend_id, friend_info in steam_friends_info.items():
            if friend_id in friend_blacklist:
                log.debug(f"Skipping blacklisted friend ID '{friend_id}'")
                continue
            cache_friend = ensure_dict_key_is_dict(cache["friends"], str(friend_id))[0]

            def prepare_to_download_icon(icon_hash: str) -> None:
                if icon_hash is not None:
                    friend_icons_to_download.append((friend_id, icon_hash))

            merge_dictionaries(
                cache_friend,
                friend_info,  # type: ignore
                rules={
                    "icon_hash": lambda _, hash: prepare_to_download_icon(hash),
                    "updated": lambda old_updated, new_updated: (
                        datetime_to_timestamp(new_updated)
                        if new_updated is not None
                        else old_updated
                    ),
                    "created": lambda old_created, new_created: (
                        datetime_to_timestamp(new_created)
                        if new_created is not None
                        else old_created
                    ),
                },
            )
            from_steam_api_updated = True
        if from_steam_api_updated:
            cache["extension"]["steamApi"] = datetime_to_timestamp()
            save_cache(cache, preferences)
        if len(app_icons_to_download) >= 1:
            log.info(f"Downloading {len(app_icons_to_download)} Steam app icons")
            for download in app_icons_to_download:
                download_steam_app_icon(download[0], download[1])
        if len(friend_icons_to_download) >= 1:
            log.info(f"Downloading {len(friend_icons_to_download)} Steam friend icons")
            for download in friend_icons_to_download:
                download_steam_friend_icon(download[0], download[1])
    log.info("Steam extension cache built")


if __name__ == "__main__":
    from const import get_preferences_from_env

    build_cache(get_preferences_from_env())<|MERGE_RESOLUTION|>--- conflicted
+++ resolved
@@ -252,20 +252,13 @@
     for key in del_if_none:
         if key in source.keys() and (key not in update.keys() or update[key] is None):
             del source[key]
-<<<<<<< HEAD
-    for key, value in update.keys():
-=======
     for key, value in update.items():
->>>>>>> dda0050f
         if key not in rules.keys():
             if value is not None:
                 source[key] = value
             continue
-<<<<<<< HEAD
-=======
         if key not in source.keys():
             continue
->>>>>>> dda0050f
         new_value: Any = rules[key](source[key], value)
         if new_value is not None:
             source[key] = new_value
